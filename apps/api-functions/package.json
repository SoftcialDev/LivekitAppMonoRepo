--- conflicted
+++ resolved
@@ -3,16 +3,6 @@
   "version": "1.0.0",
   "main": "index.js",
   "scripts": {
-<<<<<<< HEAD
-  "clean": "rimraf dist",
-  "build": "npm run clean && tsc",
-  "prepare-dist:dev": "cpx \"src/*/function.json\" dist && cpx \"host.json\" dist && cpx \"local.settings.json\" dist",
-  "prepare-dist:prod": "cpx \"src/*/function.json\" dist && cpx \"host.json\" dist && cpx \"package.json\" dist && mkdir -p dist/node_modules/.prisma && cpx \"node_modules/.prisma/client/**/*\" dist/node_modules/.prisma/client",
-  "dev": "npm run build && npm run prepare-dist:dev && func start --script-root dist --verbose",
-  "prisma:generate": "prisma generate",
-  "prisma:migrate:dev": "prisma migrate dev --name init",
-  "prisma:deploy": "prisma migrate deploy && prisma generate"
-=======
     "clean": "rimraf dist",
     "build": "npm run clean && tsc",
     "prepare-dist": "cpx \"src/*/function.json\" dist && cpx \"host.json\" dist && cpx \"local.settings.json\" dist && cpx \"../../node_modules/**/*\" dist/node_modules",
@@ -23,7 +13,6 @@
     "prisma:migrate:dev": "prisma migrate dev --name init",
     "postinstall": "npx prisma generate",
     "prisma:deploy": "prisma migrate deploy && prisma generate"
->>>>>>> bbf48462
   },
   "dependencies": {
     "@azure/functions": "^3.0.0",
